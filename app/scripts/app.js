(function(document) {
  'use strict';

  /**
   * Create the methods and initialise fields of the app.
   */
  function setupAppClass() {
    // Grab a reference to our auto-binding template and set it up
    var app = document.querySelector('#app');

    /*
     * Methods
     *
     * Define the methods before initialising the fields.
     */
<<<<<<< HEAD

    /**
     * Compile the code in the text editor.
     * Create and display the automata.
     *
     * @param {Boolean} [build=false] - If true automata will be build, otherwise only compiled
     */
    app.compile = function(build) {
      build = build || false;

      // debounce multiple compile calls in to one
      app.debounce('compile', function() {
        var compileStartTime = (new Date()).getTime();

        app.$.editor.clearAnnotations();

        var code = app.getCode();

        if (!build) {
          // if there is nothing to parse then do not continue
          if (code.length === 0) {
            app.$.console.clear();
            app.automata = [];
            app.previousCode = '';
            return;
          }

          // if the code has not changed then do not continue
          if (code === app.previousCode) {
            return;
          }
=======
    app.automata = {values: []};
    app.liveCompiling = true;
    app.liveBuilding = true;
    app.fairAbstraction = true;
    app.helpDialogSelectedTab = 0;
    app.currentBuild = {};
    app.previousBuild = {};
    app.previousCode = '';

    app.compile = function(overrideBuild) {
      var code = app.getCode();

      if(!overrideBuild){
        // if there is nothing to parse then do not continue
        if(code.length === 0){
          app.$.console.clear();
          app.automata = {};
          app.previousCode = '';
          return;
        }

        // if the code has not changed then do not continue
        if(code === app.previousCode){
          return;
>>>>>>> 972e8da1
        }
      }

<<<<<<< HEAD
        app.$.console.clear();
        app.$.console.log('Compiling...');
        app.previousCode = code;

        // re-get code to ensure correct line positions for annotations and error highlighting
        code = app.$.editor.code;

        var automata = [];
        var operations;
        var positions;

        try {
          var result = app.$.parser.parse(code, app.settings.liveBuilding, app.settings.fairAbstraction);
          automata = result.automata;
          operations = result.operations.operations;
          positions = result.operations.positions;
        } catch (e) {
          var buildErrorMessage = function(e) {
            return e.location !== undefined ?
              'on line ' + e.location.start.line + ', col ' + e.location.start.column + ' - ' + e.message :
              e.message;
          };

          var isInterpreterException = e.constructor === app.$.parser.InterpreterException;
          var prefix = isInterpreterException ? 'Error: ' : 'Syntax error ';

          var compileTime = Math.max(1, ((new Date()).getTime() - compileStartTime)) / 1000;
=======
      app.build();
    };

    app.build = function() {
      app.$.console.clear();
      // parse the code
      setTimeout(function() {
        var compileStartTime = (new Date()).getTime();
        var results = app.parse();
        // check if parsing failed
        if(results == undefined){
          return;
        }

        // interpret the results of parse
        try{
          results = app.interpret(results);
        }catch(e){
>>>>>>> 972e8da1
          app.$.console.clear(1);
          app.$.console.error(e);
          return;
        }

<<<<<<< HEAD
        var compileTime = Math.max(1, ((new Date()).getTime() - compileStartTime)) / 1000;
        app.$.console.clear(1);
        app.$.console.log('Compiled successfully in ' + compileTime.toFixed(3) + ' seconds.');

        // only print out operations results if the were operations performed
        if (operations.length > 0) {
          app.$.console.log('Operations:');
          for (var i = 0; i < operations.length; i++) {
            app.$.console.log('  ' + operations[i]);
            // skip over the display of totals
            if (i !== 0) {
              var pos = positions[i - 1];
              var line = pos.start.line - 1;
              app.$.editor.addAnnotation(line, operations[i], 'info');
            }
          }
          app.$.console.log();
        }

        // only render if live building is checked or the compile and build button was pressed
        if (app.settings.liveBuilding || build) {
          app.build(automata);
=======
        // render the automata
        app.render(results.automata.graphs);

        setTimeout(function() {
          app.$.console.log('');
          app.$.console.log('Automata:');
          for(var i = 0; i < results.automata.log.length; i++){
            app.$.console.log(results.automata.log[i]);
          }
        }.bind(this), 0);

        // print the operations
        app.operations(results.operations);
      }.bind(this), 0); 
    }

    /**
     * Compile the code in the text editor.
     * Create and display the new automata.
     */
    app.parse = function(overrideBuild) {
      app.$.console.log('Parsing...');
      var compileStartTime = (new Date()).getTime();
      var code = app.$.editor.getCode();

      var result;
      try {
        result = app.$.parser.initialParse(code);
      } catch (e) {
        var buildErrorMessage = function(e) {
          return e.location !== undefined ?
            'on line ' + e.location.start.line + ', col ' + e.location.start.column + ' - ' + e.message :
            e.message;
        };

        var isInterpreterException = e.constructor === app.$.parser.InterpreterException;
        var prefix = isInterpreterException ? 'Error: ' : 'Syntax error ';

        var compileTime = Math.max(1, ((new Date()).getTime() - compileStartTime)) / 1000;
        app.$.console.clear(1);
        app.$.console.log('Compulation failed after ' + compileTime.toFixed(3) + ' seconds.');
        app.$.console.error(prefix + buildErrorMessage(e));
        return;
      }

      var compileTime = Math.max(1, ((new Date()).getTime() - compileStartTime)) / 1000;
      app.$.console.clear(1);
      app.$.console.log('Parsed successfully in ' + compileTime.toFixed(3) + ' seconds.');
      
      return result;
    };

    app.interpret = function(results) {
      app.$.console.log('Interpreting...')
      var interpretStartTime = (new Date()).getTime();

      app.previousBuild = app.currentBuild;
      app.currentBuild = {};

      // interpret definitions
      var definitionMap = {};
      for(var key in results.processes){
        var code = results.processes[key].process.replace(/ /g, ' ');
        var build = false;

        // determine whether this definition needs to be reinterpreted or not
        if(app.previousBuild[key] === undefined){
          build = true;
        }
        else if(app.previousBuild[key].code !== code){
          build = true;
>>>>>>> 972e8da1
        }
      });
    };

<<<<<<< HEAD
    /**
     * Build / render the automata.
     *
     * @param {Automaton[]} automata - automata to build
     */
    app.build = function(automata) {
      if (automata.length > 0) {
        app.$.console.log('Rendering...');

        var renderStartTime = (new Date()).getTime();

        // listen for each rendered event.
        // once all automata have been rendered, log the results and stop listening.
        var automataRendered = 0;
        var renderComplete = function() {
          automataRendered++;
          if (automataRendered === app.automata.length) {
            var renderTime = Math.max(1, ((new Date()).getTime() - renderStartTime)) / 1000;
            app.$.console.clear(1);
            app.$.console.log('Rendered successfully in ' + renderTime.toFixed(3) + ' seconds.');

            document.removeEventListener('automaton-renderer-rendered', renderComplete);
          }
        };

        document.addEventListener('automaton-renderer-rendered', renderComplete);
      }

      app.set('automata', automata);  // set app.automata - this will trigger the rendering process
=======
        // if any dependencies have been updated this definition must be updated too
        var dependencies = results.processes[key].dependencies;
        for(var i in dependencies){
          try{
            if(app.currentBuild[dependencies[i]].built === true){
              build = true;
              break;
            }
          }catch(e){
            var interpretTime = Math.max(1, ((new Date()).getTime() - interpretStartTime)) / 1000;
            app.$.console.clear(1);
            app.$.console.log('Interpretation failed after ' + interpretTime.toFixed(3) + ' seconds.');
            // error message is thrown by the interpreter
          }
        }

        // either build the automata or use automata built in the previous build
        if(build){
          definitionMap = app.$.parser.parseDefinition(code, definitionMap, app.liveBuilding, app.fairAbstraction);
          app.currentBuild[key] = { code: code, definition: definitionMap[key], built: true };
        }
        else{
          app.currentBuild[key] = app.previousBuild[key];
          app.currentBuild[key].built = false;
          definitionMap[key] = app.previousBuild[key].definition;
        }
      }

      var automata = [];
      var automataLog = [];
      for(var key in app.currentBuild){
        // make sure no graphs over specified amount are rendered
        var graph = app.currentBuild[key].definition.graph;
        var text = '\n' + key + ': States - ' + graph.nodeCount + ', Transitions - ' + graph.edgeCount;
        if(graph.nodeCount < 100){
          graph.processStopNodes();
          automata.unshift(new Automaton(key, graph));
        }
        else{
          text += ' (Too large to render)';
        }
        automataLog.push(text);
      }

      // interpret operations if there are any
      var operations = '';
      for(var i = 0; i < results.operations.length; i++){
        operations += results.operations[i].operation;
      }
      operations = app.$.parser.parseOperations(operations, definitionMap, app.fairAbstraction);

      var pass = 0;
      var fail = 0;
      var operationsArray = [];
      for(var i in operations){
        var input = operations[i].input;
        var result = operations[i].result;
        operationsArray.push(input + ' = ' + result);
          
        // increment the tally of results
        if(result){
          pass++;
        }
        else{
          fail++;
        }
      }

      // if there are no operations do not print the total numbe of operations
      if(operationsArray.length > 0){
        var results = 'Total Operations: ' + (pass + fail) +' (Pass: ' + pass + ', Fail: ' + fail + ')';
        operationsArray.unshift(results);
      }

      var interpretTime = Math.max(1, ((new Date()).getTime() - interpretStartTime)) / 1000;
      app.$.console.clear(1);
      app.$.console.log('Interpreted successfully after ' + interpretTime.toFixed(3) + ' seconds.');

      return { automata: { graphs: automata, log: automataLog }, operations: operationsArray };
    }

    app.render = function(automata) {
      app.$.console.log('Rendering...');
      var renderStartTime = (new Date()).getTime();
      // Can't simply assign app.automata.values to the new array as data bindings will not update.
      // Creating a new automata object then setting the its values slightly later will work (for some reason).
      app.automata = {};
      setTimeout(function() {
        app.set('automata.values', automata);
        
        // listen for each rendered event.
        // once all automata have been rendered, log the results and stop listening.
        var automataRendered = 0;
        var renderComplete = function() {
          automataRendered++;
          if (automataRendered === app.automata.values.length) {
            var renderTime = Math.max(1, ((new Date()).getTime() - renderStartTime)) / 1000;
            app.$.console.clear(1);
            app.$.console.log('Rendered successfully after ' + renderTime.toFixed(3) + ' seconds.');

            document.removeEventListener('automata-visualisation-rendered', renderComplete);
          }
        };

        document.addEventListener('automata-visualisation-rendered', renderComplete);
      }.bind(this), 0)
    };

    app.operations = function(operations) {
      setTimeout(function (){
        // only print out operations results if the were any operations performed
        if(operations.length !== 0){
          app.$.console.log(' ');
          app.$.console.log('Operations:');
          var annotations = [];
          for(var i = 0; i < operations.length; i++){
            app.$.console.log(operations[i]);
          }
        }
      }.bind(this), 0);
>>>>>>> 972e8da1
    };

    /**
     * Compiles and builds what has currenty been entered into the text-editor.
     * Ignores whether or not live compile and build are currently set.
     */
    app.compileAndBuild = function() {
      app.compile(true);
    };

    /**
     * Gets and returns the code from the editor. Strips the code of all whitespace
     * and unnecessary line breaks.
     *
     * @return {String} - the code
     */
    app.getCode = function() {
      var code = '';
      var temp = app.$.editor.code;

      // remove white space and line breaks
      temp = temp.replace(/ /g, '');

      // remove unnecessary whitespace
      var split = temp.split('\n');
      for (var i = 0; i < split.length; i++) {
        if (split[i] !== '') {
          code += split[i] + '\n';
        }
      }

      return code;
    };

    /**
     * Open a text file from the user's computer and set the text-editor's code
     * to the text in that file.
     */
    app.openFile = function() {
      var opener = app.$['open-file'];
      opener.click();
      opener.onchange = function(e) {
        if (opener.value === '') {
          return;
        }
        var input = e.target;
        var reader = new FileReader();
        reader.onload = function() {
          var text = reader.result;
          app.$.editor.code = text;
          app.$.editor.focus();
        };
        reader.readAsText(input.files[0]);
        opener.value = '';
      };
    };

    /**
     * Save to code the user has written to their computer (as a download).
     */
    app.downloadFile = function() {
      var filename = app.$.filename.value;

      // if filename has not been defined, set it to untitled
      if (filename === '') {
        filename = 'untitled';
      }

      var blob = new Blob(
        [app.$.editor.code],
        {type: 'text/plain;charset=utf-8'});
      saveAs(blob, filename + '.txt');
    };

    /**
     * Open the settings dialog.
     */
    app.showSettings = function() {
      var dialog = app.$['settings-dialog'];
      dialog.open();
    };

    /**
     * Called when the settings dialog is opened.
     */
    app.onSettingsOpened = function() {
      var dialog = app.$['settings-dialog'];

      var d = Polymer.dom(dialog);

      // set the values displayed to what they actually are.
      // Note: can't use `app.$['...']` syntax here as these element where not in the dom from the beginning.
      d.querySelector('#settings-live-compiling').checked = app.settings.liveCompiling;
      d.querySelector('#settings-live-building').checked = app.settings.liveBuilding;
      d.querySelector('#settings-fair-abstraction').checked = app.settings.fairAbstraction;

      d.querySelector('#settings-editor-wrap').checked = app.$.editor.wrap;
      d.querySelector('#settings-editor-soft-tabs').checked = app.$.editor.softTabs;
      d.querySelector('#settings-editor-font-size').value = app.$.editor.fontSize;
      d.querySelector('#settings-editor-tab-size').value = app.$.editor.tabSize;
    };

    /**
     * Called when the settings dialog is closed.
     */
    app.onSettingsClosed = function() {
      var dialog = app.$['settings-dialog'];

      // if 'ok' button was clicked
      if (dialog.closingReason.confirmed) {
        var d = Polymer.dom(dialog);
        var el;
        var val;

        app.set('settings.liveCompiling', d.querySelector('#settings-live-compiling').checked);
        app.set('settings.liveBuilding', d.querySelector('#settings-live-building').checked);
        app.set('settings.fairAbstraction', d.querySelector('#settings-fair-abstraction').checked);

        app.$.editor.wrap = d.querySelector('#settings-editor-wrap').checked;
        app.$.editor.softTabs = d.querySelector('#settings-editor-soft-tabs').checked;

        // make sure font size has a valid value (ie is not "")
        el = d.querySelector('#settings-editor-font-size');
        val = Number.parseInt(el.value, 10);
        if (val >= Number.parseInt(el.min, 10) && val <= Number.parseInt(el.max, 10)) {
          app.$.editor.fontSize = val;
        }

        // make sure tab size has a valid value (ie is not "")
        el = d.querySelector('#settings-editor-tab-size');
        val = Number.parseInt(el.value, 10);
        if (val >= Number.parseInt(el.min, 10) && val <= Number.parseInt(el.max, 10)) {
          app.$.editor.tabSize = val;
        }
      }

      app.$.editor.focus();
    };

    /**
     * Opens the help dialog.
     */
    app.showHelp = function() {
      var help = app.$['help-dialog'];
      help.open();
    };

    /**
     * Return whether or not the given array has a length greater than zero.
     *
     * @param {!array} array - an array
     * @returns {boolean}
     */
    app.arrayHasData = function(array) {
      return array.length > 0;
    };

    /*
     * Fields
     *
     * Initialise the fields after the methods are defined.
     *
     * Note: when some fields are initialised, they may cause
     * methods calls and those methods need to already be defined.
     */

    /**
     * An array of Automaton.
     *
     * @type {Automaton[]}
     */
    app.automata = [];

    /**
     * An object containing any user settings.
     *
     * @type Object
     */
    app.settings = {
      liveCompiling: true,
      liveBuilding: true,
      fairAbstraction: true
    };

    /**
     * The selected tab on the help dialog.
     *
     * @type {Number}
     */
    app.helpDialogSelectedTab = 0;

    /**
     * The previous code in the text editor.
     *
     * @type {String}
     */
    app.previousCode = '';

    /*
     * Listener
     */

    /**
     * Called when any of the settings are changed.
     *
     * Note: settings must be changed using `app.set(path, value)`
     */
    app.addEventListener('settings-changed', function(e) {
      switch (e.detail.path) {
        case 'settings.liveCompiling':
        case 'settings.liveBuilding':
          if (app.settings.liveCompiling) {
            app.compile(false);
          }
          break;

        case 'settings.fairAbstraction':
          app.compile(false);
          break;
      }
    });

    /**
     * This is the event which triggers when the text in the text-editor is changed.
     * Only care about this if the live-compiling check-box is ticked.
     */
    document.addEventListener('code-changed', function() {
      if (app.settings.liveCompiling) {
        // don't block the renderer.
        // give it a chance to displayed the changed code before compiling it.
        // need when pasting in large amounts of code.
        setTimeout(function() {
          app.compile(false);
        }.bind(this), 0);
      }
    });

    /**
     * Listen for key presses.
     */
    document.addEventListener('keyup',function(e) {
      switch (e.keyCode) {
        case 13:  // CTRL + ENTER
          if (e.ctrlKey) {
            app.compile();
            break;
          }
          return;
        case 79:  // CTRL + O
          if (e.ctrlKey) {
            app.openFile();
            break;
          }
          return;
        case 83:  // CTRL + S
          if (e.ctrlKey) {
            app.downloadFile();
            break;
          }
          return;
        case 112: // F1
          if (app.$['help-dialog'].opened) {
            app.$['help-dialog'].close();
          } else {
            app.$['help-dialog'].open();
          }
          break;
        case 115: // F4
          if (app.$['settings-dialog'].opened) {
            app.$['settings-dialog'].close();
          } else {
            app.$['settings-dialog'].open();
          }
          break;
        default: return;
      }
      e.preventDefault();
    });

    /**
     * Prevent the default browser action on these keys.
     */
    document.addEventListener('keydown',function(e) {
      switch (e.keyCode) {
        case 13:  // CTRL + ENTER
        case 79:  // CTRL + O
        case 83:  // CTRL + S
          if (e.ctrlKey) {
            break;
          }
          return;
        case 112: // F1
        case 115: // F4
          break;
        default: return;
      }
      e.preventDefault();
    });
  }

  /**
   * Update the percentage that is displayed on the splash screen
   */
  function splashLoadingPercentUpdate(taskComple, totalTasks) {
    var splashLoadingPercent = document.getElementById('splash-loading-percent');
    if (splashLoadingPercent) {
      splashLoadingPercent.textContent = (100 * (taskComple / totalTasks)).toFixed(1) + '%';
    }
  }

  /**
   * Called once the element definision import is loaded.
   */
  function onImportsLoaded() {
    // Elements have now been upgraded and are ready to use

    // styles are also ready so we can now add the shared styles to the app's root
    var sharedStyles = document.createElement('style', 'custom-style');
    sharedStyles.include = 'shared-styles';
    document.head.appendChild(sharedStyles);

    setupAppClass();

    // everything is now setup - remove the splashscreen
    var splash = document.getElementById('splash');
    var removeSplash = function() {
      splash.parentElement.removeChild(splash);
    };
    splash.addEventListener('transitionend', removeSplash); // IE11 doesn't support `splash.remove`
    document.body.removeClass('loading');

    Polymer.updateStyles(); // and update the app's look
  }

  /**
   * Calls `onImportsLoaded` once all the element definisions are loaded.
   */
  function waitUntilElementsFullyParsed() {
    var link = document.querySelector('#elements');   // the main element bundle
    var allImports = link.import.querySelectorAll('link[rel="import"]');  // all the imports in the main element bundle
    var numberOfImportsComplete = 0;

    splashLoadingPercentUpdate(1 + numberOfImportsComplete, 1 + allImports.length);

    /**
     * Called once each import is ready.
     */
    var importComplete = function() {
      numberOfImportsComplete++;
      splashLoadingPercentUpdate(1 + numberOfImportsComplete, 1 + allImports.length);

      // if all imports are complete
      if (numberOfImportsComplete === allImports.length) {
        onImportsLoaded();
      }
    };

    // loop through all the imports and call `importComplete` if it's complete,
    // otherwise setup a listener to do so
    for (var i = 0; i < allImports.length; i++) {
      if (allImports[i].import && (
        allImports[i].import.readyState === 'complete' ||
        allImports[i].import.readyState === 'interactive')) {
        importComplete();
      } else {
        allImports[i].addEventListener('load', importComplete);
      }
    }
  }

  /**
   * Called once the web components polyfill is loaded or straight away if it's not needed.
   */
  function webComponentsLibReady() {
    // Use native Shadow DOM if it's available in the browser.
    window.Polymer = window.Polymer || {dom: 'shadow'};

    // call `onImportsLoaded` (if the import is complete,
    // otherwise setup a listener to do so)
    var link = document.querySelector('#elements');

    if (link.import && (link.import.readyState === 'complete' || link.import.readyState === 'interactive')) {
      waitUntilElementsFullyParsed();
    } else {
      link.addEventListener('load', waitUntilElementsFullyParsed);
    }
  }

  // detect if web components supported are natively supported by the browser
  var webComponentsSupported = (
    'registerElement' in document &&
    'import' in document.createElement('link') &&
    'content' in document.createElement('template'));

  // if they're not, load the polyfill
  if (webComponentsSupported) {
    webComponentsLibReady();
  } else {
    var script = document.createElement('script');
    script.onload = webComponentsLibReady;
    script.async = true;
    script.src = '/bower_components/webcomponentsjs/webcomponents-lite.min.js';
    document.head.appendChild(script);
  }
})(document);<|MERGE_RESOLUTION|>--- conflicted
+++ resolved
@@ -13,7 +13,6 @@
      *
      * Define the methods before initialising the fields.
      */
-<<<<<<< HEAD
 
     /**
      * Compile the code in the text editor.
@@ -45,36 +44,8 @@
           if (code === app.previousCode) {
             return;
           }
-=======
-    app.automata = {values: []};
-    app.liveCompiling = true;
-    app.liveBuilding = true;
-    app.fairAbstraction = true;
-    app.helpDialogSelectedTab = 0;
-    app.currentBuild = {};
-    app.previousBuild = {};
-    app.previousCode = '';
-
-    app.compile = function(overrideBuild) {
-      var code = app.getCode();
-
-      if(!overrideBuild){
-        // if there is nothing to parse then do not continue
-        if(code.length === 0){
-          app.$.console.clear();
-          app.automata = {};
-          app.previousCode = '';
-          return;
-        }
-
-        // if the code has not changed then do not continue
-        if(code === app.previousCode){
-          return;
->>>>>>> 972e8da1
-        }
-      }
-
-<<<<<<< HEAD
+        }
+
         app.$.console.clear();
         app.$.console.log('Compiling...');
         app.previousCode = code;
@@ -85,6 +56,7 @@
         var automata = [];
         var operations;
         var positions;
+        var compileTime;
 
         try {
           var result = app.$.parser.parse(code, app.settings.liveBuilding, app.settings.fairAbstraction);
@@ -101,34 +73,14 @@
           var isInterpreterException = e.constructor === app.$.parser.InterpreterException;
           var prefix = isInterpreterException ? 'Error: ' : 'Syntax error ';
 
-          var compileTime = Math.max(1, ((new Date()).getTime() - compileStartTime)) / 1000;
-=======
-      app.build();
-    };
-
-    app.build = function() {
-      app.$.console.clear();
-      // parse the code
-      setTimeout(function() {
-        var compileStartTime = (new Date()).getTime();
-        var results = app.parse();
-        // check if parsing failed
-        if(results == undefined){
+          compileTime = Math.max(1, ((new Date()).getTime() - compileStartTime)) / 1000;
+          app.$.console.clear(1);
+          app.$.console.log('Compulation failed after ' + compileTime.toFixed(3) + ' seconds.');
+          app.$.console.error(prefix + buildErrorMessage(e));
           return;
         }
 
-        // interpret the results of parse
-        try{
-          results = app.interpret(results);
-        }catch(e){
->>>>>>> 972e8da1
-          app.$.console.clear(1);
-          app.$.console.error(e);
-          return;
-        }
-
-<<<<<<< HEAD
-        var compileTime = Math.max(1, ((new Date()).getTime() - compileStartTime)) / 1000;
+        compileTime = Math.max(1, ((new Date()).getTime() - compileStartTime)) / 1000;
         app.$.console.clear(1);
         app.$.console.log('Compiled successfully in ' + compileTime.toFixed(3) + ' seconds.');
 
@@ -150,84 +102,10 @@
         // only render if live building is checked or the compile and build button was pressed
         if (app.settings.liveBuilding || build) {
           app.build(automata);
-=======
-        // render the automata
-        app.render(results.automata.graphs);
-
-        setTimeout(function() {
-          app.$.console.log('');
-          app.$.console.log('Automata:');
-          for(var i = 0; i < results.automata.log.length; i++){
-            app.$.console.log(results.automata.log[i]);
-          }
-        }.bind(this), 0);
-
-        // print the operations
-        app.operations(results.operations);
-      }.bind(this), 0); 
-    }
-
-    /**
-     * Compile the code in the text editor.
-     * Create and display the new automata.
-     */
-    app.parse = function(overrideBuild) {
-      app.$.console.log('Parsing...');
-      var compileStartTime = (new Date()).getTime();
-      var code = app.$.editor.getCode();
-
-      var result;
-      try {
-        result = app.$.parser.initialParse(code);
-      } catch (e) {
-        var buildErrorMessage = function(e) {
-          return e.location !== undefined ?
-            'on line ' + e.location.start.line + ', col ' + e.location.start.column + ' - ' + e.message :
-            e.message;
-        };
-
-        var isInterpreterException = e.constructor === app.$.parser.InterpreterException;
-        var prefix = isInterpreterException ? 'Error: ' : 'Syntax error ';
-
-        var compileTime = Math.max(1, ((new Date()).getTime() - compileStartTime)) / 1000;
-        app.$.console.clear(1);
-        app.$.console.log('Compulation failed after ' + compileTime.toFixed(3) + ' seconds.');
-        app.$.console.error(prefix + buildErrorMessage(e));
-        return;
-      }
-
-      var compileTime = Math.max(1, ((new Date()).getTime() - compileStartTime)) / 1000;
-      app.$.console.clear(1);
-      app.$.console.log('Parsed successfully in ' + compileTime.toFixed(3) + ' seconds.');
-      
-      return result;
-    };
-
-    app.interpret = function(results) {
-      app.$.console.log('Interpreting...')
-      var interpretStartTime = (new Date()).getTime();
-
-      app.previousBuild = app.currentBuild;
-      app.currentBuild = {};
-
-      // interpret definitions
-      var definitionMap = {};
-      for(var key in results.processes){
-        var code = results.processes[key].process.replace(/ /g, ' ');
-        var build = false;
-
-        // determine whether this definition needs to be reinterpreted or not
-        if(app.previousBuild[key] === undefined){
-          build = true;
-        }
-        else if(app.previousBuild[key].code !== code){
-          build = true;
->>>>>>> 972e8da1
         }
       });
     };
 
-<<<<<<< HEAD
     /**
      * Build / render the automata.
      *
@@ -257,128 +135,6 @@
       }
 
       app.set('automata', automata);  // set app.automata - this will trigger the rendering process
-=======
-        // if any dependencies have been updated this definition must be updated too
-        var dependencies = results.processes[key].dependencies;
-        for(var i in dependencies){
-          try{
-            if(app.currentBuild[dependencies[i]].built === true){
-              build = true;
-              break;
-            }
-          }catch(e){
-            var interpretTime = Math.max(1, ((new Date()).getTime() - interpretStartTime)) / 1000;
-            app.$.console.clear(1);
-            app.$.console.log('Interpretation failed after ' + interpretTime.toFixed(3) + ' seconds.');
-            // error message is thrown by the interpreter
-          }
-        }
-
-        // either build the automata or use automata built in the previous build
-        if(build){
-          definitionMap = app.$.parser.parseDefinition(code, definitionMap, app.liveBuilding, app.fairAbstraction);
-          app.currentBuild[key] = { code: code, definition: definitionMap[key], built: true };
-        }
-        else{
-          app.currentBuild[key] = app.previousBuild[key];
-          app.currentBuild[key].built = false;
-          definitionMap[key] = app.previousBuild[key].definition;
-        }
-      }
-
-      var automata = [];
-      var automataLog = [];
-      for(var key in app.currentBuild){
-        // make sure no graphs over specified amount are rendered
-        var graph = app.currentBuild[key].definition.graph;
-        var text = '\n' + key + ': States - ' + graph.nodeCount + ', Transitions - ' + graph.edgeCount;
-        if(graph.nodeCount < 100){
-          graph.processStopNodes();
-          automata.unshift(new Automaton(key, graph));
-        }
-        else{
-          text += ' (Too large to render)';
-        }
-        automataLog.push(text);
-      }
-
-      // interpret operations if there are any
-      var operations = '';
-      for(var i = 0; i < results.operations.length; i++){
-        operations += results.operations[i].operation;
-      }
-      operations = app.$.parser.parseOperations(operations, definitionMap, app.fairAbstraction);
-
-      var pass = 0;
-      var fail = 0;
-      var operationsArray = [];
-      for(var i in operations){
-        var input = operations[i].input;
-        var result = operations[i].result;
-        operationsArray.push(input + ' = ' + result);
-          
-        // increment the tally of results
-        if(result){
-          pass++;
-        }
-        else{
-          fail++;
-        }
-      }
-
-      // if there are no operations do not print the total numbe of operations
-      if(operationsArray.length > 0){
-        var results = 'Total Operations: ' + (pass + fail) +' (Pass: ' + pass + ', Fail: ' + fail + ')';
-        operationsArray.unshift(results);
-      }
-
-      var interpretTime = Math.max(1, ((new Date()).getTime() - interpretStartTime)) / 1000;
-      app.$.console.clear(1);
-      app.$.console.log('Interpreted successfully after ' + interpretTime.toFixed(3) + ' seconds.');
-
-      return { automata: { graphs: automata, log: automataLog }, operations: operationsArray };
-    }
-
-    app.render = function(automata) {
-      app.$.console.log('Rendering...');
-      var renderStartTime = (new Date()).getTime();
-      // Can't simply assign app.automata.values to the new array as data bindings will not update.
-      // Creating a new automata object then setting the its values slightly later will work (for some reason).
-      app.automata = {};
-      setTimeout(function() {
-        app.set('automata.values', automata);
-        
-        // listen for each rendered event.
-        // once all automata have been rendered, log the results and stop listening.
-        var automataRendered = 0;
-        var renderComplete = function() {
-          automataRendered++;
-          if (automataRendered === app.automata.values.length) {
-            var renderTime = Math.max(1, ((new Date()).getTime() - renderStartTime)) / 1000;
-            app.$.console.clear(1);
-            app.$.console.log('Rendered successfully after ' + renderTime.toFixed(3) + ' seconds.');
-
-            document.removeEventListener('automata-visualisation-rendered', renderComplete);
-          }
-        };
-
-        document.addEventListener('automata-visualisation-rendered', renderComplete);
-      }.bind(this), 0)
-    };
-
-    app.operations = function(operations) {
-      setTimeout(function (){
-        // only print out operations results if the were any operations performed
-        if(operations.length !== 0){
-          app.$.console.log(' ');
-          app.$.console.log('Operations:');
-          var annotations = [];
-          for(var i = 0; i < operations.length; i++){
-            app.$.console.log(operations[i]);
-          }
-        }
-      }.bind(this), 0);
->>>>>>> 972e8da1
     };
 
     /**
