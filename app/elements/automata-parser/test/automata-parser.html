--- conflicted
+++ resolved
@@ -174,15 +174,10 @@
           doTest(result, exp);
         });
 
-<<<<<<< HEAD
-       test('Simple optional test', function(){
-
-          parser.code = 'Test = a?.';
-=======
+
           test('Simple multi-OR operation', function(){
 
           parser.code = 'Test = a|b|c.';
->>>>>>> 59258dfd
           var result = parser.parse();
 
           var exp = [
@@ -193,9 +188,6 @@
               ], 
               edges: [
                 { from: 0, to: 1, label: 'a' },
-<<<<<<< HEAD
-                { from: 0, to: 1 }
-=======
                 { from: 0, to: 1, label: 'b' },
                 { from: 0, to: 1, label: 'c' }
               ]
@@ -263,7 +255,7 @@
                 { from: 0, to: 1, label: 'a' },
                 { from: 1, to: 2, label: 'b' },
                 { from: 1, to: 2, label: 'c' }
->>>>>>> 59258dfd
+
               ]
             }
           ];
