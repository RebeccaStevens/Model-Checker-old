--- conflicted
+++ resolved
@@ -1,167 +1,4 @@
 {
-<<<<<<< HEAD
-  var Node = {
-      ModelNode: function(definition){
-        this.type = 'model';
-        this.definitions = processLocalDefinitions(definition);
-        //this.position = location();
-      },
-      ConstantNode: function(name, expression){
-        this.type = 'constant';
-        this.name = name;
-        this.expression = expression;
-        //this.position = location();
-      },
-      RangeNode: function(name, start, end){
-        this.type = 'range';
-        this.name = name;
-        this.start = start;
-        this.end = end;
-        //this.position = location();
-      },
-      SetNode: function(name, set){
-        this.type = 'set';
-        this.name = name;
-        this.set = set;
-        //this.position = location();
-      },
-      DefinitionNode: function(name, process, relabel, hidden, isVisible){
-        this.type = 'definition'; // needs to be changed later on
-        this.name = name;
-        this.process = process;
-        this.relabel = (relabel === null) ? undefined : relabel;
-        this.hidden = (hidden === null) ? undefined : hidden;
-        this.isVisible = (isVisible === null) ? true : false;
-        //this.position = location();
-      },
-      OperationNode: function(process, input, definition1, definition2, isNegated){
-        this.type = 'operation';
-        this.process = process;
-        this.input = input;
-        this.definition1 = definition1;
-        this.definition2 = definition2;
-        this.isNegated = isNegated;
-        this.position = location();
-      },
-      RelabelNode: function(relabel){
-        this.type = 'relabel';
-        this.relabel = relabel;
-        //this.position = location();
-      },
-      NameNode: function(name){
-        this.type = 'name';
-        this.name = name;
-        //this.position = location();
-      },
-      LabelNode: function(name, label){
-        this.type = 'label';
-        this.name = name;
-        this.label = (label === null) ? undefined : label;
-        //this.position = location();
-      },
-      VariableNode: function(name){
-        this.type = 'variable'
-        this.name = name;
-        //this.position = location();
-      },
-      ActionNode: function(action){
-        this.type = 'action';
-        this.action = action;
-        //this.position = location();
-      },
-      IndexNode: function(variable, index){
-        this.type = 'action';
-        this.subtype = 'index';
-        this.action = '';
-        this.variable = variable;
-        this.index = index;
-      },
-      SequenceNode: function(from, to){
-        this.type = 'sequence';
-        //TODO: this.guard = guard;
-        this.from = from;
-        this.to = to;
-        //this.position = location();
-      },
-      ChoiceNode: function(option1, option2){
-        this.type = 'choice';
-        this.option1 = option1;
-        this.option2 = option2;
-        //this.position = location();
-      },
-      ParallelNode: function(definition1, definition2){
-        this.type = 'parallel';
-        this.definition1 = definition1;
-        this.definition2 = definition2;
-        //this.position = location();
-      },
-      FunctionNode: function(type, process){
-        this.type = type;
-        this.process = process;
-        //this.position = location();
-      },
-      CompositeNode: function(label, composite, relabel){
-        this.type = 'composite';
-        this.label = (label === null) ? undefined : label;
-        this.composite = composite;
-        this.relabel = (relabel === null) ? undefined : relabel;
-        //this.position = location();
-      },
-      StopNode: function(){
-        this.type = 'stop';
-        //this.position = location();
-      },
-      ErrorNode: function(){
-        this.type = 'error';
-        //this.position = location();
-      },
-      CommentNode: function(comment){
-        this.type = 'comment';
-        this.comment = comment;
-<<<<<<< HEAD
-        this.position = location();
-=======
-        //this.position = location();
-      },
-      ExpressionNode: function(operator, operand1, operand2){
-        this.type = 'expression';
-        this.operator = operator;
-        this.operand1 = operand1;
-        this.operand2 = operand2;
-        //this.position = location();
->>>>>>> parser
-      },
-      SimpleExpressionNode: function(expression){
-        this.type = 'simple-expression';
-        this.expression = expression;
-<<<<<<< HEAD
-=======
-        //this.position = location();
->>>>>>> parser
-      }
-    };
-    
-    /**
-     * Constructs and returns the JSON representation of a
-     * sequence from the specified array of actions.
-     */
-    function constructSequence(sequence){
-      var to = sequence.pop();
-      var from = sequence.pop();
-      
-      // if only one node was popped then only return the first on
-      if(from === undefined){ return to; }
-      
-      var node = new Node.SequenceNode(from, to);
-        
-      while(sequence.length !== 0){
-        from = sequence.pop();
-        node = new Node.SequenceNode(from, node);
-      }
-        
-      return node;
-    };
-=======
     var STOP = 'stop';
     var ERROR = 'error';
     var SIMPLE_EXPRESSION = 'simple-expression';
@@ -169,7 +6,6 @@
     var NO_RELABEL = null;
     var NO_HIDE = null;
     var NOT_VISIBLE = '*';
->>>>>>> b53fd109
     
     var expressionCount = 0;
     var variableMap = {};
@@ -611,34 +447,6 @@
  * Parsing of Process Definitions
  */
 
-<<<<<<< HEAD
-SimpleExpression = expr:AdditiveExpression { return new Node.SimpleExpressionNode(expr); }
-
-<<<<<<< HEAD
-AdditiveExpression = base:BaseExpression _ add:(_AdditiveExpression) { return base + ' ' + add; }
-                   / MultiplicativeExpression
-
-=======
-Expression = OrExpression
-
-OrExpression = base:BaseExpression _ or:(_OrExpression) { return new Node.ExpressionNode('||', base, or); }
-             / AndExpression
-
-_OrExpression = '||' _ and:AndExpression _ or:(_OrExpression ?) {
-  if(or === null){
-    return and;
-  }
-
-  return new Node.ExpressionNode('||', and, or);
-}
-
-AndExpression = base:BaseExpression _ and:(_AndExpression) { return new Node.ExpressionNode('&&', base, and); }
-              / BitOrExpression
-
-_AndExpression = '&&' _ or:BitOrExpression _ and:(_AndExpression ?) {
-  if(and === null){
-      return or;
-=======
 /* Attempts to parse and return a process definition */
 ProcessDefinition
  = ident:Identifier _ visible:('*' ?) _ '=' _ body:ProcessBody _ relabel:(Relabel ?) _ hide:(Hiding ?) _ '.' {
@@ -658,7 +466,6 @@
  = def1:LocalProcessDefinition _ def2:(_LocalProcessDefinitions ?) {
     if(def2 == null){
         return def1;
->>>>>>> b53fd109
     }
     def1.process.local = def2;
     return def1;
@@ -891,45 +698,6 @@
     if(relabel2 == null){
         return [relabel1];
     }
-    
-<<<<<<< HEAD
-    return new Node.ExpressionNode('<<', add, shift);
-}
-
-AdditiveExpression = base:BaseExpression _ add:(_AdditiveExpression) { return new Node.SimpleExpressionNode(base + ' ' + add); }
-                   / exp:MultiplicativeExpression { return new Node.SimpleExpressionNode(exp); }
-
->>>>>>> parser
-_AdditiveExpression = operator:('+' / '-')  _ multi:MultiplicativeExpression _ add:(_AdditiveExpression ?) {
-  if(add !== null){
-      return multi + ' ' + add + ' ' + operator;
-    }
-<<<<<<< HEAD
-      return multi + ' ' + operator;
-=======
-    return multi + ' ' + operator;
->>>>>>> parser
-}
-
-MultiplicativeExpression = base:BaseExpression _ multi:_MultiplicativeExpression { return base + ' ' + multi; }
-                         / UnaryExpression
-
-_MultiplicativeExpression = operator:('*' / '/' / '%') _ unary:UnaryExpression _ multi:(_MultiplicativeExpression ?) {
-  if(multi !== null){
-<<<<<<< HEAD
-      return multi;
-=======
-      return multi + ' ' + unary + ' ' + operator;
->>>>>>> parser
-    }
-    return unary + ' ' + operator;
-}
-
-UnaryExpression = operator:('+' / '-')  _ base:BaseExpression { return base + ' 0 ' + operator; }
-                / BaseExpression
-
-BaseExpression = IntegerLiteral / LowerCaseIdentifier / UpperCaseIdentifier / '(' _ exp:Expression _ ')' { return exp; }
-=======
     return [relabel1].concat(relabel2);
  }
 
@@ -951,7 +719,6 @@
  / '@' _ set:Set {
     return { type: 'excludes', set: set.set };
  }
->>>>>>> b53fd109
 
 /**
  * Parsing of Single Line and Multi Line Comments
