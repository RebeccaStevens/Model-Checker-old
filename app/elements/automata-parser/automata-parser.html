<link rel="import" href="../../bower_components/polymer/polymer.html">
<link rel="import" href="parser.html">
<link rel="import" href="../imports/graph.html">
<link rel="import" href="../imports/index-iterator.html">
<link rel="import" href="../imports/expression-interpreter.html">
<link rel="import" href="../imports/automaton.html">

<script>
// jshint -W098
(function() {
  Polymer({
    is: 'automata-parser',
    properties: {
      /**
       * The PEGjs parser.
       * Used to create a parse tree that we can the interpret.
       *
       * @private
       */
      _parser: {
        type: Object,
        value: PEG.automataParser, // created in parser.js
        readOnly: true
      },

      /**
       * A Map of automaton names to their definition.
       *
       * @private
       */
      _definitionsMap: {
        type: Object,
        readOnly: true
      },

      /**
       * A map of variable names to their values
       *
       * @private
       */
      _variableMap: {
        type: Object,
        readOnly: true
      },
      /**
       * Determines whether automata are built or not.
       *
       * @private
       */
      _buildAutomata: {
        type: Boolean,
        readOnly: true
      },

      /**
       * Determines whether fair or unfair abstraction is performed.
       *
       * @private
       */
      _isFairAbstraction: {
        type: Boolean,
        readOnly: true
      },

      /**
       * A Map of operations to boolean which determines whether the
       * operation passed or failed.
       *
       * @private
       */
      _operationsMap: {
        type: Object,
        readOnly: true
      },

      /**
       * Current index for operations map.
       */
      _operationsIndex: {
        type: Number,
        readOnly: true
      },

      /**
       * Unique identifier for operations definitions.
       *
       * @private
       */
      _operationUid: {
        type: Number,
        readOnly: true
      },

      /**
       * A stack of the current composite interpretations in progress.
       *
       * @private
       */
      _compositeStack: {
        type: Array,
        readOnly: true
      }
    },

    /**
     * Stores definition data.
     *
     * @private
     * @class
     * @property {!Graph} graph            - The definition's graph
     * @property {!string} type            - The type of this definition
     * @property {!array} relabel          - An array of javascript objects containing relabelling data
     * @property {!array} hidden           - An array containing actions to be hidden
     * @property {!boolean} isVisible      - Determines whether or not the graph is visualised
     * @property {!array} unprocessedNodes - An array of nodes that haven't been processed
     * @property {!number} rootId          - The id to use for the root node of this definition's graph
     */
    _Definition: function() {
      this.graph = undefined;
      this.label = undefined;
      this.relabel = undefined;
      this.hidden = undefined;
      this.isVisible = undefined;
      this.unprocessedNodes = [];
      this._rootId = undefined;
      // define the getter and setter for rootId
      // (ideally this should be done outside of this class definition)
      Object.defineProperty(this, 'rootId', {
        /**
         * Get the graph's root id.
         * If the graph hasn't been made yet, get the root id it will use.
         *
         * @returns {number} The root id
         */
        get: function() {
          // if there is a graph and it has a root
          if (this.graph && this.graph.root) {
            return this.graph.root.id;  // return the root's ids
          }
          return this._rootId;  // else return what the graph's root will be
        },
        /**
         * Set the graph's root id.
         * If the graph hasn't been made yet, set the id the graph will use for its root.
         *
         * @param {!number} val - The new id for the root
         * @returns {number} The new root id
         */
        set: function(val) {
          // if there is a graph and it has a root
          if (this.graph && this.graph.root) {
            // set and return the new id for the root
            this.graph.root.id = val;
            return this.graph.root.id;
          }
          // else set and return what the graph's root will be
          this._rootId = val;
          return this._rootId;
        }
      });
    },

    /**
     * @class
     * @param {!string} message - The error message
     */
    InterpreterException: function(message) {
      this.message = message;
      this.toString = function() {
        return 'InterpreterException: ' + this.message;
      };
    },

    /**
     * Parse the code and return the automata it defines.
     *
     * @param {!string} code - The code to parse
     * @param {!boolean} isFair - Determines whether fair or unfair abstraction is performed
     * @returns {!Automaton[]} Automata
     */
    parse: function(code, build, isFair) {
      this._set_buildAutomata(build);
      this._set_isFairAbstraction(isFair);
      var pt = this._parser.parse(code);
      return this._interpretParseTree(pt);
    },

    /**
     * Reset the interpreter (reinitialise).
     *
     * @private
     */
    _resetInterpreter: function() {
      // call the private setters for these fields
      // (they're readOnly so they can't simply be set with '=')
      this._set_definitionsMap({});
      this._set_operationsMap({});
      this._set_operationsIndex(0);
      this._set_operationUid(0);
      this._set_compositeStack([]);
      // reset the node and edge uids in graph class
      NodeUid.reset();
      EdgeUid.reset();
    },

    /**
     * Interpret a parse tree generated by the parser and create an array of automata from it.
     *
     * @private
     * @param {!object[]} parseTree - A parse tree made by the parser (an array of parse tree model nodes)
     * @returns {!Automaton[]} Automata
     */
    _interpretParseTree: function(parseTree) {
      this._resetInterpreter();
      this._set_variableMap(parseTree.variableMap);
      parseTree.processes.forEach(function(model) {
        if(model.type == 'model'){
          this._interpretDefinitions(model);
        }
        else if(model.type == 'operation'){
          this._interpretOperation(model);
        }
        else if(model.type == 'comment'){
          // ignore comments
        }
        else if(model.subtype == 'constant'){
          this._interpretConstant(model);
        }
        else if(model.subtype == 'range'){
          this._interpretRange(model);
        }
        else if(model.subtype == 'set'){
          this._interpretSet(model);
        }
        else{
          console.error('Trying to interpret invalid model type "' + model.type + '"');
        }
      }.bind(this));

      // only relabel nodes if live building is active
      if(this._buildAutomata){
        this._relabelNodes();
      }

      return this._buildParsingResults();
    },

    /**
     * Interpret the definitions defined in the specified model.
     *
     * @private
     * @param {!object[]} model - contains an array of definitions as well as any relabelling and hiding defined
     */
    _interpretDefinitions: function(model) {
      var globalName = this._getNameFromPTNode(model.definitions[0].name);
      this._initialiseDefinitions(model.definitions, globalName);
      
      // only interpret definitions if live build is active
      if(this._buildAutomata){
        model.definitions.forEach(function(definition, i) {
          var variableMap = this._variableMap;

          // check if this definition is indexed
          if(definition.name.type == 'index'){
            this._interpretIndexedDefinition(definition.name , globalName, definition, variableMap)
          }
          else{
            var name = this._getNameFromPTNode(definition.name);
            name = (i != 0) ? globalName + '.' + name : name;
            this._interpretDefinition(name, globalName, definition, variableMap);
          }
        }.bind(this));
        
        // process the global definition
        this._processDefinition(globalName, model);
      }
    },

    /**
     * Initialises all of the definitions defined within the specified definition to the 
     * definitions map. This is to help in determining whether a reference is either
     * global or local.
     *
     * @private
     * @param {!array} definitions - array of definitions
     * @param {!string} globalName - the global name for the specified definitions
     */
    _initialiseDefinitions: function(definitions, globalName) {
      // check that there is not already a definition with the specified name
      if(this._definitionsMap[globalName] !== undefined){
        throw new this.InterpreterException('process \'' + globalName + '\' defined more that once.');
      }

      for(var i = 1; i < definitions.length; i++){
        if(definitions[i].name.type == 'index'){
          this._initialiseIndexedDefinitions(definitions[i].name, globalName, {});
        }
        else{
          var name = this._getNameFromPTNode(definitions[i].name);
          name = globalName + '.' + name;
          this._definitionsMap[name] = new this._Definition();
        }
      }

      this._definitionsMap[globalName] = new this._Definition();
    },
    /**
     *
     */
    _initialiseIndexedDefinitions: function(ptNode, globalName, variableMap) {
       if(ptNode.type == 'name'){
        var name = globalName + '.' + this._processVariables(ptNode.name, variableMap);
        this._definitionsMap[name] = new this._Definition();
      }
      else{
        var iterator = new IndexIterator(ptNode.index);
        while(iterator.hasNext){
          var element = iterator.next;
          variableMap[ptNode.variable] = element;
          this._initialiseIndexedDefinitions(ptNode.process, globalName, variableMap);
        }
      }     
    },
    /**
     *
     */
    _interpretDefinition: function(name, globalName, definition, variableMap) {
      var definitionMap = this._definitionsMap;
      definitionMap[name] = new this._Definition();
      definitionMap[name].graph = new Graph();
      definitionMap[name].relabel = definition.relabel;
      definitionMap[name].hidden = definition.hidden;
      definitionMap[name].isVisible = definition.isVisible;

      var rootId = definitionMap[name].rootId;
      rootId = (rootId == undefined) ? NodeUid.next : rootId;
      var root = definitionMap[name].graph.addNode(rootId);
      root.addMetaData('startNode', true);

      var referenceMap = {};
      referenceMap[name] = root;
      this._interpretProcess(definition.process, root, definitionMap, name, globalName, referenceMap, variableMap);
    },
    /**
     *
     */
    _interpretIndexedDefinition: function(ptNode, globalName, definition, variableMap) {
      if(ptNode.type == 'name'){
        var name = globalName + '.' + this._processVariables(ptNode.name, variableMap);
        this._interpretDefinition(name, globalName, definition, variableMap);
      }
      else{
        var iterator = new IndexIterator(ptNode.index);
        while(iterator.hasNext){
          var element = iterator.next;
          variableMap[ptNode.variable] = element;
          this._interpretIndexedDefinition(ptNode.process, globalName, definition, variableMap);
        }
      }
    },
    /**
     * Interprets the operation defined in the specified model.
     *
     * @private
     * @param {!object} model - contains the operation along with the definitions to perform the operation on
     */
    _interpretOperation: function(model) {
      // construct definitions for this operation
      var defNames = [];
      var operation = model.operation;
      var definitionMap = this._definitionsMap;
      var processes = [model.process1, model.process2];
      
      for(var i = 0; i < 2; i++){
        var name = this._nextOperationUid();
        this._constructDefinition(name, processes[i].type, false);
        defNames.push(name);

        this._interpretProcess(processes[i], definitionMap[defNames[i]].graph.root, definitionMap, defNames[i], defNames[i], {}, {});
        this._processDefinition(defNames[i]);
      }

      this._processOperation(operation, this._definitionsMap, defNames[0], defNames[1], model.input, model.isNegated, model.position);
    },

    /**
     * Interprets the constant defined in the specified model.
     *
     * @private
     * @param {!object} model - contains the constants name and the value to be assigned to it
     */
    _interpretConstant: function(model) {
      var name = '$' + this._getNameFromPTNode(model.name);
      // check if the name is valid
      if(this._definitionsMap[name] != undefined){
        throw new this.InterpreterException('The name "' + model.name + '" has been defined already.');
      }
      // add constant to variable map
      if(typeof(model.value) == 'number'){
        this._variableMap[name] = model.value;
      }
      else{
        this._variableMap[name] = interpretExpression(model.value.expression, this._variableMap);
      }
    },

    /**
     * Interprets the range defined in the specified model.
     *
     * @private
     * @param {!object} model - contains the ranges name and the range to be assigned to it
     */
    _interpretRange: function(model) {
      var name = this._getNameFromPTNode(model.name);
      // check if the name is valid
      if(this._definitionsMap[name] != undefined){
        throw new this.InterpreterException('The name "' + model.name + '" has been defined already.');
      }

      // process the range
      var range = this._processRange(model.range, name);

      // add constant to constants map
      this._definitionsMap[name] = range;
    },
    /**
     *
     */
    _interpretSet: function(model) {
      var name = this._getNameFromPTNode(model.name);
      // check if the name is valid
      if(this._definitionsMap[name] != undefined){
        throw new this.InterpreterException('The name "' + model.name + '" has been defined already.');
      }

      // process the set
      var set = this._processSet(model.set);

      // add set to sets map
      this._definitionsMap[nameset] = set;
    },

    /**
     * Interpret a parse tree process node.
     *
     * @private
     * @param {!object} process            - A parse tree process node
     * @param {!Graph.Node} extendtionNode - The node in the graph to build on from
     * @param {!object} definitionMap      - The definition map being used
     * @param {!string} defName            - The name of the current definition
     * @param {!object} referenceMap       - The reference map that store references already known about
     */
    _interpretProcess: function(process, extendtionNode, definitionMap, defName, globalName, referenceMap, variableMap) {
      switch (process.type) {
        case 'definition':
          this._interpretInternalDefinition(process, extendtionNode, definitionMap, defName, globalName, referenceMap, variableMap);
          break;
        case 'sequence':
          this._interpretSequence(process, extendtionNode, definitionMap, defName, globalName, referenceMap, variableMap);
          break;
        case 'choice':
          this._interpretChoice(process, extendtionNode, definitionMap, defName, globalName, referenceMap, variableMap);
          break;
        case 'if-statement':
          this._interpretIfStatement(process, extendtionNode, definitionMap, defName, globalName, referenceMap, variableMap);
          break;
        case 'index':
          this._processIndex(process, extendtionNode, definitionMap, defName, globalName, referenceMap, variableMap);
          break;
        case 'parallel':
          this._interpretParallel(process, extendtionNode, definitionMap, defName, globalName, referenceMap, variableMap);
          break;
        case 'composite':
          this._interpretComposite(process, extendtionNode, definitionMap, defName, globalName, referenceMap, variableMap);
          break;
        case 'forall':
          this._interpretForAll(process, extendtionNode, definitionMap, defName, globalName, referenceMap, variableMap);
          break;
        case 'name':
          this._interpretName(process, extendtionNode, definitionMap, defName, globalName, referenceMap, variableMap);
          break;
        case 'label':
          this._interpretLabel(process, extendtionNode, definitionMap, defName, globalName, referenceMap, variableMap);
          break;
        case 'abstraction':
          this._interpretAbstraction(process, extendtionNode, definitionMap, defName, globalName, referenceMap, variableMap);
          break;
        case 'simplification':
          this._interpretSimplification(process, extendtionNode, definitionMap, defName, globalName, referenceMap, variableMap);
          break;
        case 'stop':
          this._interpretStop(process, extendtionNode, definitionMap, defName, globalName, referenceMap, variableMap);
          break;
        case 'error':
          this._interpretError(process, extendtionNode, definitionMap, defName, globalName, referenceMap, variableMap);
          break;
        default:
          console.error('Trying to interpret invalid process type "' + process.type + '"');
          break;
      }
    },

    /**
     * Interpret a parse tree definition node.
     *
     * @private
     * @param {!object} sequence           - A parse tree sequence node
     * @param {!Graph.Node} extendtionNode - The node in the graph to build on from
     * @param {!object} definitionMap      - The definition map being used
     * @param {!string} defName            - The name of the current definition
     * @param {!object} referenceMap       - The reference map that store references already known about
     */
    _interpretInternalDefinition: function(definition, extendtionNode, definitionMap, defName, globalName, referenceMap, variableMap) {
      this._interpretProcess(definition.process, extendtionNode, definitionMap, defName, globalName, referenceMap, variableMap);
    },

    /**
     * Interpret a parse tree sequence node.
     *
     * @private
     * @param {!object} sequence           - A parse tree sequence node
     * @param {!Graph.Node} extendtionNode - The node in the graph to build on from
     * @param {!object} definitionMap      - The definition map being used
     * @param {!string} defName            - The name of the current definition
     * @param {!object} referenceMap       - The reference map that store references already known about
     */
    _interpretSequence: function(sequence, extendtionNode, definitionMap, defName, globalName, referenceMap, variableMap) {
      var action = this._processVariables(sequence.from.action, variableMap);
      var graph = definitionMap[defName].graph;
      var node = graph.addNode(NodeUid.next);
      graph.addEdge(EdgeUid.next, extendtionNode, node, action);
      this._interpretProcess(sequence.to, node, definitionMap, defName, globalName, referenceMap, variableMap);
    },

    /**
     * Interpret a parse tree choice node.
     *
     * @private
     * @param {!object} choice             - A parse tree choice node
     * @param {!Graph.Node} extendtionNode - The node in the graph to build on from
     * @param {!object} definitionMap      - The definition map being used
     * @param {!string} defName            - The name of the current definition
     * @param {!object} referenceMap       - The reference map that store references already known about
     */
    _interpretChoice: function(choice, extendtionNode, definitionMap, defName, globalName, referenceMap, variableMap) {
      this._interpretProcess(choice.option1, extendtionNode, definitionMap, defName, globalName, referenceMap, variableMap);
      this._interpretProcess(choice.option2, extendtionNode, definitionMap, defName, globalName, referenceMap, variableMap);
    },

    /**
     * Interpret a parse tree if statement node.
     *
     * @private
     * @param {!object} ifNode             - A parse tree if statement node
     * @param {!Graph.Node} extendtionNode - The node in the graph to build on from
     * @param {!object} definitionMap      - The definition map being used
     * @param {!string} defName            - The name of the current definition
     * @param {!object} referenceMap       - The reference map that store references already known about
     */
    _interpretIfStatement: function(ifNode, extendtionNode, definitionMap, defName, globalName, referenceMap, variableMap) {
      var guard = interpretExpression(ifNode.guard, variableMap, true);
      // if the guard is valid then process the then statement
      if(guard){
        this._interpretProcess(ifNode.thenProcess, extendtionNode, definitionMap, defName, globalName, referenceMap, variableMap);
      }
      // otherwise check if an else statement was declared
      else if(ifNode.elseProcess != undefined){
        this._interpretProcess(ifNode.elseProcess, extendtionNode, definitionMap, defName, globalName, referenceMap, variableMap);
      }
      else{
        // otherwise set extendtionNode as a terminal
        extendtionNode.addMetaData('isTerminal', 'stop');
      }
    },
    /**
     * Interpret a parse tree index node.
     *
     * @private
     * @param {!object} index              - A parse tree index node
     * @param {!Graph.Node} extendtionNode - The node in the graph to build on from
     * @param {!object} definitionMap      - The definition map being used
     * @param {!string} defName            - The name of the current definition
     * @param {!object} referenceMap       - The reference map that store references already known about
     */
    _processIndex: function(index, extendtionNode, definitionMap, defName, globalName, referenceMap, variableMap) {
      var iterator = new IndexIterator(index.index);
      while(iterator.hasNext){
        var element = iterator.next;
        variableMap[index.variable] = element;
        this._interpretProcess(index.process, extendtionNode, definitionMap, defName, globalName, referenceMap, variableMap);
      }
    },
    /**
     * Interpret a parse tree parallel node.
     *
     * @private
     * @param {!object} parallel           - A parse tree parallel node
     * @param {!Graph.Node} extendtionNode - The node in the graph to build on from
     * @param {!object} definitionMap      - The definition map being used
     * @param {!string} defName            - The name of the current definition
     * @param {!object} referenceMap       - The reference map that store references already known about
     */
    _interpretParallel: function(parallel, extendtionNode, definitionMap, defName, globalName, referenceMap, variableMap) {
      this._interpretProcess(parallel.process1, extendtionNode, definitionMap, defName, globalName, referenceMap, variableMap);
      this._interpretProcess(parallel.process2, extendtionNode, definitionMap, defName, globalName, referenceMap, variableMap);
      this._pushToCompositeStack(defName);
    },

    /**
     * Interpret a parse tree composite node.
     *
     * @private
<<<<<<< HEAD
     * @param {!object} sequence           - A parse tree sequence node
=======
     * @param {!object} ptNode             - A parse tree composite node
>>>>>>> b53fd109
     * @param {!Graph.Node} extendtionNode - The node in the graph to build on from
     * @param {!object} definitionMap      - The definition map being used
     * @param {!string} defName            - The name of the current definition
     * @param {!object} referenceMap       - The reference map that store references already known about
     */
    _interpretComposite: function(composite, extendtionNode, definitionMap, defName, globalName, referenceMap, variableMap) {
      this._interpretProcess(composite.composite, extendtionNode, definitionMap, defName, globalName, {}, variableMap);
      var name = this._popFromCompositeStack();

      // check if a label has been defined
      if(composite.label != undefined){
        var label = this._processVariables(composite.label, variableMap);

        // relabel all the edges in the graph
        definitionMap[name].graph.edges.forEach(function(edge){
           edge.label = label + '.' + edge.label;
        });
      }

      // check if a relabelling has been defined
      if(composite.relabel != undefined){
        definitionMap[name].relabel = composite.relabel;
        this._processRelabelling(name, variableMap);
      }

      if(name !== undefined && name != defName){
        var graph = Graph.Operations.parallelComposition(definitionMap[name].graph, definitionMap[defName].graph);
        definitionMap[defName].graph = graph;
        definitionMap[defName].graph.root = graph.root;
      }
    },

    /**
     * Interpret a parse tree name node.
     *
     * @private
     * @param {!object} ptNode             - A parse tree name node
     * @param {!Graph.Node} extendtionNode - The node in the graph to build on from
     * @param {!object} definitionMap      - The definition map being used
     * @param {!string} defName            - The name of the current definition
     * @param {!object} referenceMap       - The reference map that store references already known about
     */
    _interpretName: function(ptNode, extendtionNode, definitionMap, defName, globalName, referenceMap, variableMap) {
      var references = this._getNameFromPTNode(ptNode);        // get what the extendtionNode should be referencing
      references = this._processVariables(references, variableMap);

      // check if this is a local reference
      var localReference = globalName + '.' + references;
      if(definitionMap[localReference] !== undefined){
        references = localReference;
      }

      this._interpretReference(ptNode, extendtionNode, definitionMap, defName, globalName, referenceMap, variableMap, references);    
    },

    /**
     * Interprets a parse tree label node.
     *
     * @private
     * @param {!object} ptNode             - A parse tree label node
     * @param {!Graph.Node} extendtionNode - The node in the graph to build on from
     * @param {!object} definitionMap      - The definition map being used
     * @param {!string} defName            - The name of the current definition
     * @param {!object} referenceMap       - The reference map that store references already known about
     */
    _interpretLabel: function(ptNode, extendtionNode, definitionMap, defName, globalName, referenceMap, variableMap) {
      // construct name
      var name = '';
      if(ptNode.label != undefined){
        var label = this._processVariables(ptNode.label, variableMap);
        name = label + ':';
      }
      name += globalName + '.' + ptNode.name;

      // construct a new definition
      this._constructDefinition(name);
      var graph = definitionMap[ptNode.name].graph.deepClone();
      definitionMap[name].graph = graph;
      definitionMap[name].rootId = graph.rootId;

      // check if a label has been defined
      if(ptNode.label != undefined){
        var label = this._processVariables(ptNode.label, variableMap);

        // relabel all the edges in the graph
        definitionMap[name].graph.edges.forEach(function(edge){
           edge.label = label + '.' + edge.label;
        });
      }

      // check if a relabelling has been defined
      if(ptNode.relabel != undefined){
        definitionMap[name].relabel = ptNode.relabel;
        this._processRelabelling(name, variableMap);
      }

      this._pushToCompositeStack(name);
    },

    /**
     * Interprets a reference for either a name or labelled name node.
     *
     * @private
     * @param {!object} ptNode             - A parse tree name node
     * @param {!Graph.Node} extendtionNode - The node in the graph to build on from
     * @param {!object} definitionMap      - The definition map being used
     * @param {!string} defName            - The name of the current definition
     * @param {!object} referenceMap       - The reference map that store references already known about
     * @param {!string} references         - The reference to interpret
     */
    _interpretReference: function(ptNode, extendtionNode, definitionMap, defName, globalName, referenceMap, variableMap, references) {
      // if there is no record of this reference yet
      if (referenceMap[references] === undefined) {
        var metaData = extendtionNode.getMetaData('references');
        if(metaData === undefined){
          extendtionNode.addMetaData ('references', [references]);
        }
        else{
          extendtionNode.addMetaData('references', metaData.concat(references));
        }
        referenceMap[references] = extendtionNode;                       // create a reference
        extendtionNode.addMetaData ('referenceUnprocessed', true);      // mark this reference as unprocessed
        definitionMap[defName].unprocessedNodes.push(extendtionNode);   // put it in the array of unprocessed references
        // if there is no definition for this reference
        if (definitionMap[references] === undefined || definitionMap[references].graph === undefined) {
          definitionMap[references] = new this._Definition();    // create one
          definitionMap[references].rootId = extendtionNode.id;  // set what the root id should be for its graph
        }
        // if there is a definition for this reference
        else {
          extendtionNode.id = definitionMap[references].rootId;  // change the extendtionNode to use the right id
        }
      }
      // if there is a record of this reference
      else {
        definitionMap[defName].graph.mergeNodes([referenceMap[references].id, extendtionNode.id]);
      }
    },

    /**
     * Interprets a parse tree abstraction node.
     *
     * @private
     * @param {!object} ptNode             - A parse tree abstraction node
     * @param {!Graph.Node} extendtionNode - The node in the graph to build on from
     * @param {!object} definitionMap      - The definition map being used
     * @param {!string} defName            - The name of the current definition
     * @param {!object} referenceMap       - The reference map that store references already known about
     */
    _interpretAbstraction: function(ptNode, extendtionNode, definitionMap, defName, globalName, referenceMap, variableMap) {
      var references = this._interpretFunction(ptNode, extendtionNode, definitionMap, defName, globalName, referenceMap, variableMap);

      // throw an error if the definition to be abstracted has not been defined
      if(definitionMap[references] === undefined){
        throw new this.InterpreterException('\'' + reference + '\' has not been defined.');
      }

      var graph = definitionMap[references].graph;
      definitionMap[defName].graph = Graph.Operations.abstraction(graph, this._isFairAbstraction);
      extendtionNode.id = definitionMap[defName].graph.root.id;
    },

    /**
     * Interprets a parse tree simplification node.
     *
     * @private
     * @param {!object} ptNode             - A parse tree simplification node
     * @param {!Graph.Node} extendtionNode - The node in the graph to build on from
     * @param {!object} definitionMap      - The definition map being used
     * @param {!string} defName            - The name of the current definition
     * @param {!object} referenceMap       - The reference map that store references already known about
     */
    _interpretSimplification: function(ptNode, extendtionNode, definitionMap, defName, globalName, referenceMap, variableMap) {
      var references = this._interpretFunction(ptNode, extendtionNode, definitionMap, defName, globalName, referenceMap, variableMap);

      // throw an error if the definition to be simplified has not been defined
      if(definitionMap[references] === undefined){
        throw new this.InterpreterException('\'' + reference + '\' has not been defined.');
      }

      var graph = definitionMap[references].graph;
      definitionMap[defName].graph = Graph.Operations.simplification(graph);
      extendtionNode.id = definitionMap[defName].graph.root.id;
    },

    /**
     * Helper function for function definitions which interprets the contents within the function
     * before the function is applied to the contents.
     *
     * @private
     * @param {!object} ptNode             - A parse tree simplification node
     * @param {!Graph.Node} extendtionNode - The node in the graph to build on from
     * @param {!object} definitionMap      - The definition map being used
     * @param {!string} defName            - The name of the current definition
     * @param {!object} referenceMap       - The reference map that store references already known about
     * @returns {!string}                  - A reference to the definition containing the contents of the function 
     */
    _interpretFunction: function(ptNode, extendtionNode, definitionMap, defName, globalName, referenceMap, variableMap) {
      var name;
      var references;
      var process = ptNode.process;
      
      if(process.type === 'definition'){
        name = defName + '.0';
        references = name;
        this._constructDefinition(name, process.type, process.relabel, process.hidden, false);
        this._interpretProcess(process.process, definitionMap[name].graph.root, definitionMap, name, globalName, referenceMap, variableMap);
        this._processDefinition(name);
      }
      else{
        var name = this._getNameFromPTNode(process).name;
        var references = this._getNameFromOperationNode(process);
      }

      // check if there are any nested functions within this process
      if(typeof(references) === 'object'){
        this._interpretProcess(ptNode.name, extendtionNode, definitionMap, defName, globalName, referenceMap, variableMap);
        references = defName;
      }
      return references;
    },

    /**
     * Interpret a parse tree stop node.
     *
     * @private
     * @param {!object} ptNode             - A parse tree stop node
     * @param {!Graph.Node} extendtionNode - The node in the graph to build on from
     * @param {!object} definitionMap      - The definition map being used
     * @param {!string} defName            - The name of the current definition
     * @param {!object} referenceMap       - The reference map that store references already known about
     */
    _interpretStop: function(ptNode, extendtionNode, definitionMap, defName, globalName, referenceMap, variableMap) {
      extendtionNode.addMetaData ('isTerminal', 'stop');
    },

    /**
     * Interpret a parse tree error node.
     *
     * @private
     * @param {!object} ptNode             - A parse tree error node
     * @param {!Graph.Node} extendtionNode - The node in the graph to build on from
     * @param {!object} definitionMap      - The definition map being used
     * @param {!string} defName            - The name of the current definition
     * @param {!object} referenceMap       - The reference map that store references already known about
     */
    _interpretError: function(ptNode, extendtionNode, definitionMap, defName, globalName, referenceMap, variableMap) {
      // add a deadlock edge from extendtion node
      var graph = definitionMap[defName].graph;
      var node = graph.addNode(NodeUid.next);
      graph.addEdge(EdgeUid.next, extendtionNode, node, '', false, true);
      node.addMetaData ('isTerminal', 'error');
    },

    /**
     * Checks the specified aciton to see if any variables or expressions are referenced
     * in it and replaces these references with their corresponding values from the
     * variable map.
     *
     * @private
     * @param {string} action - the action to process
     * @param {object} variableMap - a map of variable names to their values
     * @returns {string} - the processed action
     */
    _processVariables: function(action, variableMap) {
      var regex = '[\$][v<]*[a-zA-Z0-9]*[>]*';
      var match = action.match(regex);
      
      // continue to process while matches can still be found
      while(match != undefined){
        var expression = interpretExpression(variableMap[match[0]], variableMap);
        action = action.replace(match[0], expression);
        match = action.match(regex);
      }

      return action;
    },

    /**
     *
     */
    _processOperand: function(operand, variableMap) {
      // check if operand is a number
      var type = typeof(operand);
      if(type === 'number'){
        return operand;
      }

      // check if operand is a variable name
      if(type === 'string'){
        // check if variable is locally defined or a constant
        if(variableMap[operand] !== undefined){
          return variableMap[operand];
        }
        else if(this._constantsMap[operand] !== undefined){
          return this._constantsMap[operand];
        }

        // throw expression if variable cannot be located
        throw new this.InterpreterException('\'' + operand + '\' has not been defined.');
      }

      // process expression
      return this._processExpression(operand, variableMap);
    },
    /**
     * Interpret a parse tree operation node.
     *
     * @private
     * @param {!object} process - a parse tree process node
     * @param {!object} definitionMap - the definition map being used
     * @param {!string} defName1 - the name of the first definition
     * @param {!string} defName2 - the name of the second definition
     * @param {!string} input - a text representation of the input
     * @param {!boolean} isNegated - whether or not this operation is negated
     * @param {!object} position - the position of the operation in the code
     */
    _processOperation: function(operation, definitionMap, defName1, defName2, input, isNegated, position) {
      var result = false;
      switch(operation){
        case 'bisimulation':
          result = this._processBisimulation(definitionMap, defName1, defName2, input);
          break;
        default:
          console.error('Trying to interpret invalid process type "' + process + '"');
          break;
      }

      // negate the result if the not operator was used
      if(isNegated){
        result = !result;
      }
      var i = this._nextOperationsIndex();
      this._operationsMap[i] = {input: input, result: result, position: position};
    },

    /**
     * Processes a bisimulation operation between the defined definitions and returns
     * whether both processes are bisimular or not.
     *
     * @private
     * @param {!object} definitionMap - a map of definition names to definition processes
     * @param {!string} defName1 - the first definition name
     * @param {!string} defName2 - the second definition name
     * @returns {!boolean} - true if the two definitions are bisimular, otherwise false
     */
    _processBisimulation: function(definitionMap, defName1, defName2) {
      var graph1 = definitionMap[defName1].graph;
      var graph2 = definitionMap[defName2].graph;
      return Graph.Operations.isEquivalent(graph1, graph2);
    },

    /**
     * Uses reverse polish notation to interpret and evaluate a simple expression
     */
    _interpretSimpleExpression: function(expression) {
      // check first if expression is just a single value
      if(typeof(expression.expression) === 'number'){
        return expression.expression;
      }

      // otherwise calculate result
      var data = expression.expression.split(' ');
      var stack = [];
      for(var i = 0; i < data.length; i ++){
        switch(data[i]){
        case '+':
          stack.push(stack.pop() + stack.pop());
          break;
        case '-':
          stack.push(stack.pop() - stack.pop());
          break;
        case '*':
          stack.push(stack.pop() * stack.pop());
          break;
        case '/':
          stack.push(stack.pop() / stack.pop());
          break;
        case '%':
          stack.push(stack.pop() % stack.pop());
          break;
        default:
          stack.push(parseInt(data[i]));
          break;
        }
      }

      return stack.pop();
    },

    /**
     * Get the name from a parse tree name node.
     *
     * @private
     * @param {!object} ptNode - A parse tree name node
     * @returns {string}
     */
    _getNameFromPTNode: function(ptNode) {
      var name = ptNode.name || ptNode.composite;
      if(name === undefined){
        throw this.InterpreterException('Failed to parse a name from ' + ptNode);
      }

      while(name.name !== undefined || name.composite !== undefined){
        name = name.name || ptNode.composite;
      }
      return name;
    },

    /**
     * Get the label from a parse tree labelled name node
     *
     * @private
     * @param {!object} ptNode - A parse tree labelled name node
     * @returns {string}  
     */
    _getLabelFromPTNode: function(ptNode) {
      return ptNode.label.action;
    },

    /**
     * Recurses through an operation node to get the name of the definition
     * that the operation is referencing.
     *
     * @private
     * @param {!object} operationNode - A parse tree operation node
     */
    _getNameFromOperationNode: function(operationNode) {
      var name = operationNode.name;
      while(typeof(name) !== 'string'){
        name = name.name;
      }
      return name;
    },

    /**
     * Get the action from a parse tree action node.
     *
     * @private
     * @param {!object} ptNode - A parse tree action node
     * @returns {string}
     */
    _getActionFromNode: function(ptNode) {
      return ptNode.action;
    },

    /**
     * Constructs and returns an empty definition.
     *
     * @private
     * @param {!string} defName - the name of the definition to construct
     * @param {!string} type - the type of definition
     * @param {!object} relabel - either an array of relabelling objects or undefined
     * @param {!object} hidden - either an array of actions to hide or undefined
     * @param {!boolean} isVisible - whether or not this definition is to be visualised
     */
    _constructDefinition: function(defName, type, relabel, hidden, isVisible) {
      this._definitionsMap[defName] = new this._Definition();
      this._definitionsMap[defName].graph = new Graph();
      var rootId = this._definitionsMap[defName].rootId;
      var root = this._definitionsMap[defName].graph.addNode(
        rootId === undefined ? NodeUid.next : rootId
      );
      root.addMetaData('startNode', true);
      this._definitionsMap[defName].type = type;
      this._definitionsMap[defName].relabel = relabel;
      this._definitionsMap[defName].hidden = hidden;
      this._definitionsMap[defName].isVisible = isVisible;
    },
    /**
     * Runs the processing of references, parallel composition, relabelling and hiding for
     * the specified definition. 
     *
     * @private
     * @param {!string} defName - the definition to process
     */
    _processDefinition: function(defName) {
      this._processReferences(defName);
      this._processLabelling(defName);
      this._processRelabelling(defName);
      this._processHiding(defName);
    },

    /**
     * Process all the unprocessed references for the specified definition.
     *
     * @private
     * @param {!string} defName - the name of the definition to process
     */
    _processReferences: function(defName) {
      var prevReferences = defName;   // for correct error messages
      // while it has un processed nodes
      while (this._definitionsMap[defName].unprocessedNodes.length > 0) {
        var definition = this._definitionsMap[defName];
        var len = this._definitionsMap[defName].unprocessedNodes.length;
        var references;
        // loop through all the unprocessed nodes
        // (only the ones that were marked as un processed when the while loop started,
        // not any new unprocessed nodes that were added)
        for (var i = 0; i < len; i++) {
          var node = definition.unprocessedNodes[i];
          refs = node.getMetaData ('references');
          for(var j = 0; j < refs.length; j++){
            references = refs[j];

            // check whether or not the automaton that this node is referencing actual exist.
            if(this._definitionsMap[references] === undefined || this._definitionsMap[references].graph === undefined) {
              throw new this.InterpreterException('unknown automaton "' + references + '" referenced in "' + prevReferences + '".');
            }

            var refGraph = this._definitionsMap[references].graph;
            var refNodes = refGraph.nodes;
            // set the current nodes id to the root of the reference graph
            node.id = refGraph.root.id;
            // add the nodes and edge from the referenced graph in to this one
            definition.graph.combineWith(refGraph);
            // find all the unprocessed nodes that we are adding to this graph
            // and add them to the array of unprocessed nodes
            for (var k = 0; k < refNodes.length; k++) {
              var gRefNode = definition.graph.getNode(refNodes[k].id);
              if (gRefNode.getMetaData ('referenceUnprocessed')) {
                definition.unprocessedNodes.push(gRefNode);
              }
            }
            node.deleteMetaData ('referenceUnprocessed'); // this node has now been processed
          }
        }
        // remove all the nodes we just processed from the unprocessed nodes array
        definition.unprocessedNodes.splice(0, len);
        prevReferences = references;
      }

      // make sure that the root of the graph is the start node
      this._definitionsMap[defName].graph.root.addMetaData('startNode', true);
    },

    /**
     * Process the labelling of transitiosn for the specified definition.
     * This labels each edge in the definition's graph as:
     *     <label>.<edge>
     *
     * @private
     * @param {!string} defName - the definition to perform labelling for
     */
    _processLabelling: function(defName) {
      var label = this._definitionsMap[defName].label;
      if(label !== undefined){
        var edges = this._definitionsMap[defName].graph.edges;
        // relabel all the edges in the definition
        edges.forEach(function(edge){
          var newLabel = label + "." + edge.label;
          edge.label = newLabel;
        }.bind(this));
      }
    },

    /**
     * Process the relabelling of transitions for the specified definition.
     *
     * @private
     * @param {!string} defName - the definition to perform relabelling for
     */
    _processRelabelling: function(defName, variableMap) {
      var relabel = this._definitionsMap[defName].relabel;
      if(relabel !== undefined){
        relabel = this._processRelabellingSet(relabel, variableMap);
        // get an array of edges in the current graph
        var edges = this._definitionsMap[defName].graph.edges;
        // check each edge to see if it needs to be updated
        edges.forEach(function(edge){
          for(var i = 0; i < relabel.length; i++){
            // only update the edge if it needs to be relabelled
            var oldLabel = relabel[i]['old'];
            var newLabel = relabel[i]['new'];
            if(oldLabel === edge.label){
              edge.label = newLabel;
            }
          }
        }.bind(this));
      }
    },

    /**
     * Processes and returns the set of relabelling objects.
     *
     * @private
     * @param {!object} set - the set of relabelling objects to process
     * @returns {!object} processed set
     */
    _processRelabellingSet: function(set, variableMap) {
      var result = [];
      for(var i = 0; i < set.length; i++){
        var newLabel = this._processVariables(set[i]['new'].action, variableMap);
        var oldLabel = this._processVariables(set[i]['old'].action, variableMap);
        result.push({new: newLabel, old: oldLabel});
      }

      return result;
    },

    /**
     * Process the hiding of transitions for the specified definition.
     *
     * @private
     * @param {!string} defName - the definition to perform relabelling for
     */
    _processHiding: function(defName) {
      var hidden = this._definitionsMap[defName].hidden;
      if(hidden !== undefined){
        var type = hidden.type;
        var set = this._processSet(hidden.set);
        // get an array of edges in the current graph
        var edges = this._definitionsMap[defName].graph.edges;
        // check each edge to see if it needs to be updated
        edges.forEach(function(edge, index){
          var contains = _.contains(set.set, edge.label);
          if((type === 'includes' && contains) || (type === 'excludes' && !contains)){
            // only updates the edge if it needs to be hidden
            edge.isHidden = true;
          }
        }.bind(this));
      }
    },

    /**
     * Processes and returns the set of hiding objects.
     *
     * @private
     * @param {!object} set - the set of hiding objects to process
     * @returns {!object} processed set
     */
    _processSet: function(set) {
      var result = [];
      // check if set is not array
      if(set.length === undefined){
        result.push(this._processVariables(set.action));
      }

      // otherwise process all the elements in the set
      else{
        for(var i = 0; i < set.length; i++){
          result.push(this._processVariables(set[i].action));
        }
      }

      return {type:"set", set:result};
    },

    /**
     * Processes and returns the specified range value. Checks to see if the range
     * has been previously defined, references valid constants and that it is not
     * invalid (the start of the range is greater than the end of the range).
     *
     * @private
     * @param {!object} range - the range to be processed
     * @param {!string} defName - the name of the range 
     * @returns {!object} - the processed range
     */
    _processRange: function(range, defName, variableMap) {
      variableMap = (variableMap == undefined) ? this._variableMap : variableMap;
      // check if range is globally defined
      if(typeof(range) === 'string'){
        if(this._rangesMap[range] !== undefined){
          return this._rangesMap[range];
        }
        else{
          throw new this.InterpreterException('');
        }
      }

      // assign constant values to start or end points if necessary
      var points = [range.start, range.end]; 

      for(var i = 0; i < points.length; i++){
        // do not continue if this value has been processed already
        if(typeof(points[i]) == 'number'){
          continue;
        }
        else{
          points[i] = interpretExpression(points[i], variableMap);
        }
      }

      // update the range
      range.start = points[0];
      range.end = points[1];

      // make sure that start of range is less than then end
      if(range.start >= range.end){
        throw new this.InterpreterException('Start of range greater than or equal to end of range for range "' + defName + '".');
      }

      range.type = 'range';
      return range;
    },

    /**
     * Relabel the nodes in each automata definition.
     * Done by performing a depth first search of the graph.
     *
     * @private
     * @param {boolean} showRefs - If set will prefix reference nodes' labels with the automaton they reference
     * @param {boolean} useIds   - If set will use the nodes' id as the label
     */
    _relabelNodes: function(showRefs, useIds) {
      var automata = this._getAutomataFromDefinitionsMap();
      for (var key in automata) {
        key = automata[key];
        var label = 0;
        var visitedNodes = {};
        var fringe = [];
        fringe.push(this._definitionsMap[key].graph.root);
        while (fringe.length > 0) {
          var node = fringe.shift();
          // if already visited
          if (visitedNodes[node.id]) {
            continue; // don't do anything with this node and start on the next one
          }
          visitedNodes[node.id] = node;   // mark as visited
          // label the node
          var ref = node.getMetaData ('references');
          if (showRefs && ref && ref !== this.name) {
            node.label = ref + ':';
          } else {
            node.label = '';
          }
          node.label += useIds ? 'n' + node.id : label++;
          // loop through all the current node's neighbors
          var neighbors = node.neighbors;
          for (var i in neighbors) {
            // if neighbor is unvisited
            if (!visitedNodes[neighbors[i].id]) {
              fringe.push(neighbors[i]);
            }
          }
        }
      }
    },
    /**
     * Returns the keys for all the automata defined in the definitions map.
     *
     * @private
     * @returns {!array} - an array of keys
     */
    _getAutomataFromDefinitionsMap: function(){
      var automata = [];
      for(key in this._definitionsMap){
        if(this._definitionsMap[key].graph != undefined){
          automata.push(key);
        }
      }

      return automata;
    },

    /**
     * Returns the next free index in the operations map.
     *
     * @private
     * @returns {!integer} - next available index
     */
    _nextOperationsIndex: function() {
      var index = this._operationsIndex;
      this._set_operationsIndex(index + 1);
      return index;
    },

    /**
     * Returns the next unique operation uid.
     *
     * @private
     * @returns {!string} - next operation uid
     */
    _nextOperationUid: function() {
      var next = this._operationUid;
      this._set_operationUid(next + 1);
      return '' + next;
    },

    /**
     * Pushes the specified definition name to the composite stack.
     *
     * @private
     * @param {!string} name - definition name
     */
    _pushToCompositeStack: function(name) {
      var stack = this._compositeStack;
      stack.push(name);
      this._set_compositeStack(stack);
    },

    /**
     * Pops the next definition name from composite stack.
     *
     * @private
     * @returns {!string} the last definition name added to the composite stack
     */
    _popFromCompositeStack: function() {
      var stack = this._compositeStack;
      var name = stack.pop();
      this._set_compositeStack(stack);
      return name;
    },

    /**
     * Returns the value corresponding the the specified variable name in the constants stack.
     * Throws an error if a constant has not been defined with the specified variable name.
     *
     * @private
     * @param {!string} variable - name of constant to retrieve
     * @returns {!object} - the object corresponding to the variable name
     */
    _getFromConstantStack: function(variable) {
      // check if this is a valid variable name
      var constant = this._constantsMap[variable];
      if(constant === undefined){
        throw new this.InterpreterException('\'' + variable + '\' is not a defined constant.');
      }

      return constant;
    } ,
    /**
     * Builds an object containing the results of the parsing. This includes taking 
     * all the automaton definitions that are defined as visible and construct an 
     * array of automata, as well as taking all the operations parsed and constructing
     * an array of the outcomes.
     *
     * @private
     * @returns {!Automaton[]} Automata
     */
    _buildParsingResults: function() {
      var automata = [];
      var operations = {operations: [], positions: []};
      // only build parsing results if live build has been selected
      if(this._buildAutomata){
        // build automata array
        var definitions = this._getAutomataFromDefinitionsMap();
        for (var key in definitions){
          key = definitions[key];
          // only display automata which are defined as visible
          if(this._definitionsMap[key].isVisible){
            automata.unshift(new Automaton(key, this._definitionsMap[key].graph));
          }
        }

        // build operations array
        var pass = 0;
        var fail = 0;
        for(var i in this._operationsMap){
          var input = this._operationsMap[i].input;
          var result = this._operationsMap[i].result;
          var position = this._operationsMap[i].position;
          operations.operations.push(input + ' = ' + result);
          operations.positions.push(position);
          
          // increment the tally of results
          if(result){
            pass++;
          }
          else{
            fail++;
          }
        }

        // if there are no operations do not print the total numbe of operations
        if(operations.operations.length > 0){
          var results = 'Total Operations: ' + (pass + fail) +' (Pass: ' + pass + ', Fail: ' + fail + ')';
          operations.operations.unshift(results);
        }
      }
      return {automata: automata, operations: operations};
    }
  });
})();
</script><|MERGE_RESOLUTION|>--- conflicted
+++ resolved
@@ -610,11 +610,7 @@
      * Interpret a parse tree composite node.
      *
      * @private
-<<<<<<< HEAD
-     * @param {!object} sequence           - A parse tree sequence node
-=======
      * @param {!object} ptNode             - A parse tree composite node
->>>>>>> b53fd109
      * @param {!Graph.Node} extendtionNode - The node in the graph to build on from
      * @param {!object} definitionMap      - The definition map being used
      * @param {!string} defName            - The name of the current definition
