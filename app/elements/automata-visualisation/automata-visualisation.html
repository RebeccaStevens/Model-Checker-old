--- conflicted
+++ resolved
@@ -139,11 +139,7 @@
       //  - the to node's label
       //  - the edge's extra data (could be label, width, height, etc.)
       this.edges.forEach(function(edge) {
-<<<<<<< HEAD
-        automata.setEdge(edge.from, edge.to, { label: (edge.label || 'ε'), lineInterpolate: 'basis' });
-=======
-        automata.setEdge(edge.from, edge.to, { label: edge.label || 'ε' }, edge.id);
->>>>>>> 4aeb39fa
+        automata.setEdge(edge.from, edge.to, { label: (edge.label || 'ε'), lineInterpolate: 'basis' }, edge.id);
       });
 
       // add a new group node to the svg element for the new graph
